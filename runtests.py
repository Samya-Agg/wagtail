--- conflicted
+++ resolved
@@ -3,113 +3,12 @@
 import os
 import shutil
 
-from django.conf import settings
 from django.core.management import execute_from_command_line
 
 from wagtail.tests.settings import STATIC_ROOT, MEDIA_ROOT
 
 
-<<<<<<< HEAD
 os.environ['DJANGO_SETTINGS_MODULE'] = 'wagtail.tests.settings'
-=======
-    try:
-        import elasticsearch
-        has_elasticsearch = True
-    except ImportError:
-        has_elasticsearch = False
-
-    WAGTAILSEARCH_BACKENDS = {
-        'default': {
-            'BACKEND': 'wagtail.wagtailsearch.backends.db.DBSearch',
-        }
-    }
-    if has_elasticsearch:
-        WAGTAILSEARCH_BACKENDS['elasticsearch'] = {
-            'BACKEND': 'wagtail.wagtailsearch.backends.elasticsearch.ElasticSearch',
-            'TIMEOUT': 10,
-            'max_retries': 1,
-        }
-
-    settings.configure(
-        DATABASES={
-            'default': {
-                'ENGINE': os.environ.get('DATABASE_ENGINE', 'django.db.backends.postgresql_psycopg2'),
-                'NAME': os.environ.get('DATABASE_NAME', 'wagtaildemo'),
-                'USER': os.environ.get('DATABASE_USER', 'postgres'),
-                'PASSWORD': os.environ.get('DATABASE_PASS', None),
-            }
-        },
-        ROOT_URLCONF='wagtail.tests.urls',
-        STATIC_URL='/static/',
-        STATIC_ROOT=STATIC_ROOT,
-        MEDIA_ROOT=MEDIA_ROOT,
-        USE_TZ=True,
-        TIME_ZONE='UTC',
-        STATICFILES_FINDERS=(
-            'django.contrib.staticfiles.finders.AppDirectoriesFinder',
-            'compressor.finders.CompressorFinder',
-        ),
-        TEMPLATE_CONTEXT_PROCESSORS=global_settings.TEMPLATE_CONTEXT_PROCESSORS + (
-            'django.core.context_processors.request',
-        ),
-        MIDDLEWARE_CLASSES=(
-            'django.middleware.common.CommonMiddleware',
-            'django.contrib.sessions.middleware.SessionMiddleware',
-            'django.middleware.csrf.CsrfViewMiddleware',
-            'django.contrib.auth.middleware.AuthenticationMiddleware',
-            'django.contrib.messages.middleware.MessageMiddleware',
-            'django.middleware.clickjacking.XFrameOptionsMiddleware',
-
-            'wagtail.wagtailcore.middleware.SiteMiddleware',
-
-            'wagtail.wagtailredirects.middleware.RedirectMiddleware',
-        ),
-        INSTALLED_APPS=[
-            'django.contrib.contenttypes',
-            'django.contrib.sessions',
-            'django.contrib.auth',
-            'django.contrib.messages',
-            'django.contrib.staticfiles',
-            'django.contrib.admin',
-
-            'taggit',
-            'south',
-            'compressor',
-
-            'wagtail.wagtailcore',
-            'wagtail.wagtailadmin',
-            'wagtail.wagtaildocs',
-            'wagtail.wagtailsnippets',
-            'wagtail.wagtailusers',
-            'wagtail.wagtailimages',
-            'wagtail.wagtailembeds',
-            'wagtail.wagtailsearch',
-            'wagtail.wagtailredirects',
-            'wagtail.wagtailforms',
-            'wagtail.contrib.wagtailstyleguide',
-            'wagtail.contrib.wagtailsitemaps',
-            'wagtail.tests',
-        ],
-
-        # Using DatabaseCache to make sure that the cache is cleared between tests.
-        # This prevents false-positives in some wagtail core tests where we are
-        # changing the 'wagtail_root_paths' key which may cause future tests to fail.
-        CACHES = {
-            'default': {
-                'BACKEND': 'django.core.cache.backends.db.DatabaseCache',
-                'LOCATION': 'cache',
-            }
-        },
-        PASSWORD_HASHERS=(
-            'django.contrib.auth.hashers.MD5PasswordHasher',  # don't use the intentionally slow default password hasher
-        ),
-        COMPRESS_ENABLED=False,  # disable compression so that we can run tests on the content of the compress tag
-        WAGTAILSEARCH_BACKENDS=WAGTAILSEARCH_BACKENDS,
-        WAGTAIL_SITE_NAME='Test Site',
-        LOGIN_REDIRECT_URL='wagtailadmin_home',
-        LOGIN_URL='wagtailadmin_login',
-    )
->>>>>>> 793fa332
 
 
 def runtests():
