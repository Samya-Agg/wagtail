--- conflicted
+++ resolved
@@ -63,7 +63,7 @@
             'wagtail.wagtailembeds',
             'wagtail.wagtailsearch',
             'wagtail.wagtailredirects',
-<<<<<<< HEAD
+            'wagtail.tests',
         ],
         WAGTAILSEARCH_BACKENDS = {
             'default': {
@@ -71,10 +71,6 @@
                 'RUN_TESTS': True,
             }
         }
-=======
-            'wagtail.tests',
-        ]
->>>>>>> f33adb8e
     )
 
 
